--- conflicted
+++ resolved
@@ -1,11 +1,6 @@
-<<<<<<< HEAD
 from typing import List, Tuple, Dict
-from thinc.types import Ints2d, Floats2d
+from thinc.types import Ints1d, Ints2d, Floats2d
 from thinc.api import NumpyOps
-=======
-from typing import List, Tuple, Dict, cast
-from thinc.types import Ints1d, Ints2d, Floats2d
->>>>>>> 7333419e
 import srsly
 from spacy.language import Language
 from spacy.tokens import Doc
